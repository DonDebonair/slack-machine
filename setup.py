--- conflicted
+++ resolved
@@ -80,12 +80,8 @@
     python_requires='~=3.6',
     extras_require={
         'redis': ['redis', 'hiredis'],
-<<<<<<< HEAD
-        'hbase': ['Cython==0.29.6', 'happybase'],
+        'hbase': ['Cython==0.29.22', 'happybase'],
         'dynamodb': ['boto3==1.17.36', 'moto==1.3.15']
-=======
-        'hbase': ['Cython==0.29.22', 'happybase']
->>>>>>> ed569bb0
     },
     classifiers=[
         "Development Status :: 4 - Beta",
